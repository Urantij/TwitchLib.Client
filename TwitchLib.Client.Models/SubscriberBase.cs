--- conflicted
+++ resolved
@@ -48,8 +48,6 @@
         /// <summary>Property representing login of resubscription event.</summary>
         public string Login { get; }
 
-<<<<<<< HEAD
-=======
         public string MsgId { get; }
 
         public string MsgParamCumulativeMonths { get; }
@@ -57,7 +55,7 @@
         public bool MsgParamShouldShareStreak { get; }
 
         public string MsgParamStreakMonths { get; }
->>>>>>> fa822e4a
+
         /// <summary>Property representing the raw IRC message (for debugging/customized parsing)</summary>
         public string RawIrc { get; }
 
@@ -88,10 +86,9 @@
         /// <summary>Property representing the user type of the resubscriber.</summary>
         public UserType UserType { get; }
 
-        public string Channel { get; }
-
         // @badges=subscriber/1,turbo/1;color=#2B119C;display-name=JustFunkIt;emotes=;id=9dasn-asdibas-asdba-as8as;login=justfunkit;mod=0;msg-id=resub;msg-param-months=2;room-id=44338537;subscriber=1;system-msg=JustFunkIt\ssubscribed\sfor\s2\smonths\sin\sa\srow!;turbo=1;user-id=26526370;user-type= :tmi.twitch.tv USERNOTICE #burkeblack :AVAST YEE SCURVY DOG
-        protected readonly int _months;
+
+        protected readonly int monthsInternal;
 
         /// <summary>Subscriber object constructor.</summary>
         protected SubscriberBase(IrcMessage ircMessage)
@@ -136,10 +133,6 @@
                     case Tags.Mod:
                         IsModerator = ConvertToBool(tagValue);
                         break;
-<<<<<<< HEAD
-                    case Tags.MsgParamMonths:
-                        _months = int.Parse(tagValue);
-=======
                     case Tags.MsgId:
                         MsgId = tagValue;
                         break;
@@ -151,7 +144,6 @@
                         break;
                     case Tags.MsgParamShouldShareStreak:
                         MsgParamShouldShareStreak = Common.Helpers.ConvertToBool(tagValue);
->>>>>>> fa822e4a
                         break;
                     case Tags.MsgParamSubPlan:
                         switch (tagValue.ToLower())
@@ -218,37 +210,9 @@
             }
         }
 
-<<<<<<< HEAD
-        internal SubscriberBase(
-            List<KeyValuePair<string, string>> badges,
-            List<KeyValuePair<string, string>> badgeInfo,
-            string colorHex,
-            Color color,
-            string displayName,
-            string emoteSet,
-            string id,
-            string login,
-            string systemMessage,
-            string systemMessageParsed,
-            string resubMessage,
-            SubscriptionPlan subscriptionPlan,
-            string subscriptionPlanName,
-            string roomId,
-            string userId,
-            bool isModerator,
-            bool isTurbo,
-            bool isSubscriber,
-            bool isPartner,
-            string tmiSentTs,
-            UserType userType,
-            string rawIrc,
-            string channel,
-            int months)
-=======
         internal SubscriberBase(List<KeyValuePair<string, string>> badges, List<KeyValuePair<string, string>> badgeInfo, string colorHex, Color color, string displayName, string emoteSet, string id, string login, string systemMessage,
             string msgId, string msgParamCumulativeMonths, string msgParamStreakMonths, bool msgParamShouldShareStreak, string systemMessageParsed, string resubMessage, SubscriptionPlan subscriptionPlan, string subscriptionPlanName, string roomId, string userId, bool isModerator, bool isTurbo,
-            bool isSubscriber, bool isPartner, string tmiSentTs, UserType userType, string rawIrc, string channel)
->>>>>>> fa822e4a
+            bool isSubscriber, bool isPartner, string tmiSentTs, UserType userType, string rawIrc, string channel, int months)
         {
             Badges = badges;
             BadgeInfo = badgeInfo;
@@ -276,9 +240,7 @@
             TmiSentTs = tmiSentTs;
             UserType = userType;
             RawIrc = rawIrc;
-            UserId = userId;
-            Channel = channel;
-            _months = months;
+            monthsInternal = months;
         }
 
         private static bool ConvertToBool(string data)
@@ -289,13 +251,8 @@
         /// <summary>Overriden ToString method, prints out all properties related to resub.</summary>
         public override string ToString()
         {
-<<<<<<< HEAD
-            return $"Badges: {Badges.Count}, color hex: {ColorHex}, display name: {DisplayName}, emote set: {EmoteSet}, login: {Login}, system message: {SystemMessage}, " +
-                $"resub message: {ResubMessage}, months: {_months}, room id: {RoomId}, user id: {UserId}, mod: {IsModerator}, turbo: {IsTurbo}, sub: {IsSubscriber}, user type: {UserType}, raw irc: {RawIrc}";
-=======
             return $"Badges: {Badges.Count}, color hex: {ColorHex}, display name: {DisplayName}, emote set: {EmoteSet}, login: {Login}, system message: {SystemMessage}, msgId: {MsgId}, msgParamCumulativeMonths: {MsgParamCumulativeMonths}" +
-                $"msgParamStreakMonths: {MsgParamStreakMonths}, msgParamShouldShareStreak: {MsgParamShouldShareStreak}, resub message: {ResubMessage}, months: {months}, room id: {RoomId}, user id: {UserId}, mod: {IsModerator}, turbo: {IsTurbo}, sub: {IsSubscriber}, user type: {UserType}, raw irc: {RawIrc}";
->>>>>>> fa822e4a
+                $"msgParamStreakMonths: {MsgParamStreakMonths}, msgParamShouldShareStreak: {MsgParamShouldShareStreak}, resub message: {ResubMessage}, months: {monthsInternal}, room id: {RoomId}, user id: {UserId}, mod: {IsModerator}, turbo: {IsTurbo}, sub: {IsSubscriber}, user type: {UserType}, raw irc: {RawIrc}";
         }
     }
 }