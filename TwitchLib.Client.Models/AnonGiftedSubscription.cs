﻿using System;
using System.Collections.Generic;

using TwitchLib.Client.Enums;
using TwitchLib.Client.Models.Internal;

namespace TwitchLib.Client.Models
{
    public class AnonGiftedSubscription
    {
        public List<KeyValuePair<string, string>> Badges { get; }

        public List<KeyValuePair<string, string>> BadgeInfo { get; }

        public string Color { get; }

        public string DisplayName { get; }

        public string Emotes { get; }

        public string Id { get; }

        public bool IsModerator { get; }

        public bool IsSubscriber { get; }

        public bool IsTurbo { get; }

        public string Login { get; }

        public string MsgId { get; }
<<<<<<< HEAD

        public string MsgParamMonths { get; }

=======
        public string MsgParamCumulativeMonths { get; }
        public bool MsgParamShouldShareStreak { get; }
        public string MsgParamStreakMonths { get; }
>>>>>>> fa822e4a
        public string MsgParamRecipientDisplayName { get; }

        public string MsgParamRecipientId { get; }

        public string MsgParamRecipientUserName { get; }

        public string MsgParamSubPlanName { get; }

        public SubscriptionPlan MsgParamSubPlan { get; }

        public string RoomId { get; }

        public string SystemMsg { get; }

        public string SystemMsgParsed { get; }

        public string TmiSentTs { get; }

        public string UserId { get; }

        public UserType UserType { get; }

        // todo: this ctor should be removed and initialization should be made by Extractor or builder
        public AnonGiftedSubscription(IrcMessage ircMessage)
        {
            foreach (var tag in ircMessage.Tags.Keys)
            {
                var tagValue = ircMessage.Tags[tag];

                switch (tag)
                {
                    case Tags.Badges:
                        Badges = Common.Helpers.ParseBadges(tagValue);
                        break;
                    case Tags.BadgeInfo:
                        BadgeInfo = Common.Helpers.ParseBadges(tagValue);
                        break;
                    case Tags.Color:
                        Color = tagValue;
                        break;
                    case Tags.DisplayName:
                        DisplayName = tagValue;
                        break;
                    case Tags.Emotes:
                        Emotes = tagValue;
                        break;
                    case Tags.Id:
                        Id = tagValue;
                        break;
                    case Tags.Login:
                        Login = tagValue;
                        break;
                    case Tags.Mod:
                        IsModerator = Common.Helpers.ConvertToBool(tagValue);
                        break;
                    case Tags.MsgId:
                        MsgId = tagValue;
                        break;
                    case Tags.MsgParamCumulativeMonths:
                        MsgParamCumulativeMonths = tagValue;
                        break;
                    case Tags.MsgParamStreakMonths:
                        MsgParamStreakMonths = tagValue;
                        break;
                    case Tags.MsgParamShouldShareStreak:
                        MsgParamShouldShareStreak = Common.Helpers.ConvertToBool(tagValue);
                        break;
                    case Tags.MsgParamRecipientDisplayname:
                        MsgParamRecipientDisplayName = tagValue;
                        break;
                    case Tags.MsgParamRecipientId:
                        MsgParamRecipientId = tagValue;
                        break;
                    case Tags.MsgParamRecipientUsername:
                        MsgParamRecipientUserName = tagValue;
                        break;
                    case Tags.MsgParamSubPlanName:
                        MsgParamSubPlanName = tagValue;
                        break;
                    case Tags.MsgParamSubPlan:
                        switch (tagValue)
                        {
                            case "prime":
                                MsgParamSubPlan = SubscriptionPlan.Prime;
                                break;
                            case "1000":
                                MsgParamSubPlan = SubscriptionPlan.Tier1;
                                break;
                            case "2000":
                                MsgParamSubPlan = SubscriptionPlan.Tier2;
                                break;
                            case "3000":
                                MsgParamSubPlan = SubscriptionPlan.Tier3;
                                break;
                            default:
                                throw new ArgumentOutOfRangeException(nameof(tagValue.ToLower));
                        }
                        break;
                    case Tags.RoomId:
                        RoomId = tagValue;
                        break;
                    case Tags.Subscriber:
                        IsSubscriber = Common.Helpers.ConvertToBool(tagValue);
                        break;
                    case Tags.SystemMsg:
                        SystemMsg = tagValue;
                        SystemMsgParsed = tagValue.Replace("\\s", " ").Replace("\\n", "");
                        break;
                    case Tags.TmiSentTs:
                        TmiSentTs = tagValue;
                        break;
                    case Tags.Turbo:
                        IsTurbo = Common.Helpers.ConvertToBool(tagValue);
                        break;
                    case Tags.UserId:
                        UserId = tagValue;
                        break;
                    case Tags.UserType:
                        switch (tagValue)
                        {
                            case "mod":
                                UserType = UserType.Moderator;
                                break;
                            case "global_mod":
                                UserType = UserType.GlobalModerator;
                                break;
                            case "admin":
                                UserType = UserType.Admin;
                                break;
                            case "staff":
                                UserType = UserType.Staff;
                                break;
                            default:
                                UserType = UserType.Viewer;
                                break;
                        }
                        break;
                }
            }
        }
<<<<<<< HEAD

        public AnonGiftedSubscription(
            List<KeyValuePair<string, string>> badges,
            List<KeyValuePair<string, string>> badgeInfo,
            string color,
            string displayName,
            string emotes,
            string id,
            string login,
            bool isModerator,
            string msgId,
            string msgParamMonths,
            string msgParamRecipientDisplayName,
            string msgParamRecipientId,
            string msgParamRecipientUserName,
            string msgParamSubPlanName,
            SubscriptionPlan msgParamSubPlan,
            string roomId,
            bool isSubscriber,
            string systemMsg,
            string systemMsgParsed,
            string tmiSentTs,
            bool isTurbo,
            UserType userType)
=======
        public AnonGiftedSubscription(List<KeyValuePair<string, string>> badges, List<KeyValuePair<string, string>> badgeInfo, string color, string displayName, string emotes, string id, string login, bool isModerator,
            string msgId, string msgParamCumulativeMonths, string msgParamStreakMonths, bool msgParamShouldShareStreak, string msgParamRecipientDisplayName, string msgParamRecipientId, string msgParamRecipientUserName,
            string msgParamSubPlanName, SubscriptionPlan msgParamSubPlan, string roomId, bool isSubscriber, string systemMsg, string systemMsgParsed,
            string tmiSentTs, bool isTurbo, UserType userType)
>>>>>>> fa822e4a
        {
            Badges = badges;
            BadgeInfo = badgeInfo;
            Color = color;
            DisplayName = displayName;
            Emotes = emotes;
            Id = id;
            Login = login;
            IsModerator = isModerator;
            MsgId = msgId;
            MsgParamCumulativeMonths = msgParamCumulativeMonths;
            MsgParamStreakMonths = msgParamStreakMonths;
            MsgParamShouldShareStreak = msgParamShouldShareStreak;
            MsgParamRecipientDisplayName = msgParamRecipientDisplayName;
            MsgParamRecipientId = msgParamRecipientId;
            MsgParamRecipientUserName = msgParamRecipientUserName;
            MsgParamSubPlanName = msgParamSubPlanName;
            MsgParamSubPlan = msgParamSubPlan;
            RoomId = roomId;
            IsSubscriber = isSubscriber;
            SystemMsg = systemMsg;
            SystemMsgParsed = systemMsgParsed;
            TmiSentTs = tmiSentTs;
            IsTurbo = isTurbo;
            UserType = userType;
        }
    }
}<|MERGE_RESOLUTION|>--- conflicted
+++ resolved
@@ -29,15 +29,13 @@
         public string Login { get; }
 
         public string MsgId { get; }
-<<<<<<< HEAD
-
-        public string MsgParamMonths { get; }
-
-=======
+
         public string MsgParamCumulativeMonths { get; }
+
         public bool MsgParamShouldShareStreak { get; }
+
         public string MsgParamStreakMonths { get; }
->>>>>>> fa822e4a
+
         public string MsgParamRecipientDisplayName { get; }
 
         public string MsgParamRecipientId { get; }
@@ -60,7 +58,6 @@
 
         public UserType UserType { get; }
 
-        // todo: this ctor should be removed and initialization should be made by Extractor or builder
         public AnonGiftedSubscription(IrcMessage ircMessage)
         {
             foreach (var tag in ircMessage.Tags.Keys)
@@ -178,7 +175,6 @@
                 }
             }
         }
-<<<<<<< HEAD
 
         public AnonGiftedSubscription(
             List<KeyValuePair<string, string>> badges,
@@ -190,25 +186,21 @@
             string login,
             bool isModerator,
             string msgId,
-            string msgParamMonths,
+            string msgParamCumulativeMonths,
+            string msgParamStreakMonths,
+            bool msgParamShouldShareStreak,
             string msgParamRecipientDisplayName,
             string msgParamRecipientId,
             string msgParamRecipientUserName,
             string msgParamSubPlanName,
             SubscriptionPlan msgParamSubPlan,
-            string roomId,
-            bool isSubscriber,
+            string roomId, bool isSubscriber,
             string systemMsg,
             string systemMsgParsed,
             string tmiSentTs,
             bool isTurbo,
-            UserType userType)
-=======
-        public AnonGiftedSubscription(List<KeyValuePair<string, string>> badges, List<KeyValuePair<string, string>> badgeInfo, string color, string displayName, string emotes, string id, string login, bool isModerator,
-            string msgId, string msgParamCumulativeMonths, string msgParamStreakMonths, bool msgParamShouldShareStreak, string msgParamRecipientDisplayName, string msgParamRecipientId, string msgParamRecipientUserName,
-            string msgParamSubPlanName, SubscriptionPlan msgParamSubPlan, string roomId, bool isSubscriber, string systemMsg, string systemMsgParsed,
-            string tmiSentTs, bool isTurbo, UserType userType)
->>>>>>> fa822e4a
+            UserType userType,
+            string userId)
         {
             Badges = badges;
             BadgeInfo = badgeInfo;
@@ -234,6 +226,7 @@
             TmiSentTs = tmiSentTs;
             IsTurbo = isTurbo;
             UserType = userType;
+            UserId = userId;
         }
     }
 }