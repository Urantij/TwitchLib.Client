--- conflicted
+++ resolved
@@ -246,16 +246,17 @@
         /// <param name="tmiSentTs">The tmi sent ts.</param>
         /// <param name="isTurbo">if set to <c>true</c> [is turbo].</param>
         /// <param name="userType">Type of the user.</param>
+        /// <param name="userId">Id of user.</param>
         public static void InvokeAnonGiftedSubscription(this TwitchClient client, List<KeyValuePair<string, string>> badges, List<KeyValuePair<string, string>> badgeInfo, string color, string displayName, string emotes, string id, string login, bool isModerator,
             string msgId, string msgParamCumulativeMonths, string msgParamStreakMonths, bool msgParamShouldShareStreak, string msgParamRecipientDisplayName, string msgParamRecipientId, string msgParamRecipientUserName,
             string msgParamSubPlanName, SubscriptionPlan msgParamSubPlan, string roomId, bool isSubscriber, string systemMsg, string systemMsgParsed,
-            string tmiSentTs, bool isTurbo, UserType userType)
+            string tmiSentTs, bool isTurbo, UserType userType, string userId)
         {
             OnAnonGiftedSubscriptionArgs model = new OnAnonGiftedSubscriptionArgs()
             {
                 AnonGiftedSubscription = new AnonGiftedSubscription(badges, badgeInfo, color, displayName, emotes, id, login, isModerator, msgId, msgParamCumulativeMonths, msgParamStreakMonths, msgParamShouldShareStreak, msgParamRecipientDisplayName,
                 msgParamRecipientId, msgParamRecipientUserName, msgParamSubPlanName, msgParamSubPlan, roomId, isSubscriber, systemMsg, systemMsgParsed, tmiSentTs, isTurbo,
-                userType)
+                userType, userId)
             };
             client.RaiseEvent("OnAnonGiftedSubscription", model);
         }
@@ -504,13 +505,8 @@
         /// <param name="userType">Type of the user.</param>
         /// <param name="rawIrc">The raw irc.</param>
         /// <param name="channel">The channel.</param>
-<<<<<<< HEAD
         public static void InvokeNewSubscriber(this TwitchClient client, List<KeyValuePair<string, string>> badges, List<KeyValuePair<string, string>> badgeInfo, string colorHex, Color color, string displayName,
-            string emoteSet, string id, string login, string systemMessage, string systemMessageParsed, string resubMessage, SubscriptionPlan subscriptionPlan,
-=======
-        public static void InvokeNewSubscriber(this TwitchClient client, List<KeyValuePair<string, string>> badges, List<KeyValuePair<string,string>> badgeInfo, string colorHex, Color color, string displayName,
             string emoteSet, string id, string login, string systemMessage, string msgId, string msgParamCumulativeMonths, string msgParamStreakMonths, bool msgParamShouldShareStreak, string systemMessageParsed, string resubMessage, SubscriptionPlan subscriptionPlan,
->>>>>>> fa822e4a
             string subscriptionPlanName, string roomId, string userId, bool isModerator, bool isTurbo, bool isSubscriber, bool isPartner, string tmiSentTs,
             UserType userType, string rawIrc, string channel)
         {
@@ -561,7 +557,7 @@
         /// <param name="tmiSentTs">The tmi sent ts.</param>
         /// <param name="turbo">if set to <c>true</c> [turbo].</param>
         /// <param name="userType">Type of the user.</param>
-        /// <param name="userId">Id of the user.</param>
+        /// <param name="userType">Id of user.</param>
         public static void InvokeRaidNotification(this TwitchClient client, string channel, List<KeyValuePair<string, string>> badges, List<KeyValuePair<string, string>> badgeInfo, string color, string displayName, string emotes, string id, string login, bool moderator, string msgId, string msgParamDisplayName,
             string msgParamLogin, string msgParamViewerCount, string roomId, bool subscriber, string systemMsg, string systemMsgParsed, string tmiSentTs, bool turbo, UserType userType, string userId)
         {
