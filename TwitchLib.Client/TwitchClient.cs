﻿#region using directives
using System;
using System.Collections.Generic;
using System.Linq;
using System.Reflection;
using TwitchLib.Client.Internal;
using Microsoft.Extensions.Logging;
using WebSocket4Net;
using SuperSocket.ClientEngine;
using SuperSocket.ClientEngine.Proxy;
using TwitchLib.Client.Events;
using TwitchLib.Client.Exceptions;
using TwitchLib.Client.Interfaces;
using TwitchLib.Client.Models;
using TwitchLib.Client.Services;
#endregion

namespace TwitchLib.Client
{
    /// <summary>Represents a client connected to a Twitch channel.</summary>
    public class TwitchClient : ITwitchClient 
    {
        #region Private Variables
        private ITwitchWebSocket _client;
        private ConnectionCredentials _credentials;
        private MessageEmoteCollection _channelEmotes = new MessageEmoteCollection();
        private readonly ICollection<char> _chatCommandIdentifiers = new HashSet<char>();
        private readonly ICollection<char> _whisperCommandIdentifiers = new HashSet<char>();
        private readonly Queue<JoinedChannel> _joinChannelQueue = new Queue<JoinedChannel>();
        private readonly ILogger<TwitchClient> _logger;
        private string _autoJoinChannel;
        private bool _currentlyJoiningChannels;
        private System.Timers.Timer _joinTimer;
        private List<KeyValuePair<string, DateTime>> _awaitingJoins;

        // variables used for constructing OnMessageSent properties
        private readonly List<string> _hasSeenJoinedChannels = new List<string>();
        private string _lastMessageSent;
        #endregion

        #region Public Variables
        public bool IsInitialized { get { return _client != null; } }
        /// <summary>A list of all channels the client is currently in.</summary>
        public List<JoinedChannel> JoinedChannels { get; protected set; } = new List<JoinedChannel>();
        /// <summary>Username of the user connected via this library.</summary>
        public string TwitchUsername { get; protected set; }
        /// <summary>The most recent whisper received.</summary>
        public WhisperMessage PreviousWhisper { get; protected set; }
        /// <summary>The current connection status of the client.</summary>
        public bool IsConnected => _client.State == WebSocketState.Open;
        /// <summary>Assign this property a valid MessageThrottler to apply message throttling on chat messages.</summary>
        public MessageThrottler ChatThrottler { get; set; }
        /// <summary>Assign this property a valid MessageThrottler to apply message throttling on whispers.</summary>
        public MessageThrottler WhisperThrottler { get; set; }
        /// <summary>The emotes this channel replaces.</summary>
        /// <remarks>
        ///     Twitch-handled emotes are automatically added to this collection (which also accounts for
        ///     managing user emote permissions such as sub-only emotes). Third-party emotes will have to be manually
        ///     added according to the availability rules defined by the third-party.
        /// </remarks>
        public MessageEmoteCollection ChannelEmotes { get => _channelEmotes; protected set => _channelEmotes = value; }
        /// <summary>Will disable the client from sending automatic PONG responses to PING</summary>
        public bool DisableAutoPong { get; set; } = false;
        /// <summary>Determines whether Emotes will be replaced in messages.</summary>
        public bool WillReplaceEmotes { get; set; } = false;
        /// <summary>If set to true, the library will not check upon channel join that if BeingHosted event is subscribed, that the bot is connected as broadcaster. Only override if the broadcaster is joining multiple channels, including the broadcaster's.</summary>
        public bool OverrideBeingHostedCheck { get; set; } = false;
        /// <summary>Provides access to connection credentials object.</summary>
        public ConnectionCredentials ConnectionCredentials
        {
            get => _credentials;
            set
            {
                if (IsConnected)
                    throw new IllegalAssignmentException("While the client is connected, you are unable to change the connection credentials. Please disconnect first and then change them.");
                _credentials = value;
                TwitchUsername = value.TwitchUsername;
            }
        }

        /// <summary>Provides access to autorelistiononexception on off boolean.</summary>
        public bool AutoReListenOnException { get; set; }
        /// <summary>Provides access to a Logger</summary>
       // public ILogger Logger { get; private set; }
        #endregion

        #region Events
        /// <summary>
        /// Fires whenever a log write happens.
        /// </summary>
        public event EventHandler<OnLogArgs> OnLog;

        /// <summary>
        /// Fires when client connects to Twitch.
        /// </summary>
        public event EventHandler<OnConnectedArgs> OnConnected;

        /// <summary>
        /// Fires when client joins a channel.
        /// </summary>
        public event EventHandler<OnJoinedChannelArgs> OnJoinedChannel;

        /// <summary>
        /// Fires on logging in with incorrect details, returns ErrorLoggingInException.
        /// </summary>
        public event EventHandler<OnIncorrectLoginArgs> OnIncorrectLogin;

        /// <summary>
        /// Fires when connecting and channel state is changed, returns ChannelState.
        /// </summary>
        public event EventHandler<OnChannelStateChangedArgs> OnChannelStateChanged;

        /// <summary>
        /// Fires when a user state is received, returns UserState.
        /// </summary>
        public event EventHandler<OnUserStateChangedArgs> OnUserStateChanged;

        /// <summary>
        /// Fires when a new chat message arrives, returns ChatMessage.
        /// </summary>
        public event EventHandler<OnMessageReceivedArgs> OnMessageReceived;

        /// <summary>
        /// Fires when a new whisper arrives, returns WhisperMessage.
        /// </summary>
        public event EventHandler<OnWhisperReceivedArgs> OnWhisperReceived;

        /// <summary>
        /// Fires when a chat message is sent, returns username, channel and message.
        /// </summary>
        public event EventHandler<OnMessageSentArgs> OnMessageSent;

        /// <summary>
        /// Fires when a whisper message is sent, returns username and message.
        /// </summary>
        public event EventHandler<OnWhisperSentArgs> OnWhisperSent;

        /// <summary>
        /// Fires when command (uses custom chat command identifier) is received, returns channel, command, ChatMessage, arguments as string, arguments as list.
        /// </summary>
        public event EventHandler<OnChatCommandReceivedArgs> OnChatCommandReceived;

        /// <summary>
        /// Fires when command (uses custom whisper command identifier) is received, returns command, Whispermessage.
        /// </summary>
        public event EventHandler<OnWhisperCommandReceivedArgs> OnWhisperCommandReceived;

        /// <summary>
        /// Fires when a new viewer/chatter joined the channel's chat room, returns username and channel.
        /// </summary>
        public event EventHandler<OnUserJoinedArgs> OnUserJoined;

        /// <summary>
        /// Fires when a moderator joined the channel's chat room, returns username and channel.
        /// </summary>
        public event EventHandler<OnModeratorJoinedArgs> OnModeratorJoined;

        /// <summary>
        /// Fires when a moderator joins the channel's chat room, returns username and channel.
        /// </summary>
        public event EventHandler<OnModeratorLeftArgs> OnModeratorLeft;

        /// <summary>
        /// Fires when new subscriber is announced in chat, returns Subscriber.
        /// </summary>
        public event EventHandler<OnNewSubscriberArgs> OnNewSubscriber;

        /// <summary>
        /// Fires when current subscriber renews subscription, returns ReSubscriber.
        /// </summary>
        public event EventHandler<OnReSubscriberArgs> OnReSubscriber;

        /// <summary>
        /// Fires when a hosted streamer goes offline and hosting is killed.
        /// </summary>
        public event EventHandler OnHostLeft;

        /// <summary>
        /// Fires when Twitch notifies client of existing users in chat.
        /// </summary>
        public event EventHandler<OnExistingUsersDetectedArgs> OnExistingUsersDetected;

        /// <summary>
        /// Fires when a PART message is received from Twitch regarding a particular viewer
        /// </summary>
        public event EventHandler<OnUserLeftArgs> OnUserLeft;

        /// <summary>
        /// Fires when the joined channel begins hosting another channel.
        /// </summary>
        public event EventHandler<OnHostingStartedArgs> OnHostingStarted;

        /// <summary>
        /// Fires when the joined channel quits hosting another channel.
        /// </summary>
        public event EventHandler<OnHostingStoppedArgs> OnHostingStopped;

        /// <summary>
        /// Fires when bot has disconnected.
        /// </summary>
        public event EventHandler<OnDisconnectedArgs> OnDisconnected;

        /// <summary>
        /// Forces when bot suffers conneciton error.
        /// </summary>
        public event EventHandler<OnConnectionErrorArgs> OnConnectionError;

        /// <summary>
        /// Fires when a channel's chat is cleared.
        /// </summary>
        public event EventHandler<OnChatClearedArgs> OnChatCleared;

        /// <summary>
        /// Fires when a viewer gets timedout by any moderator.
        /// </summary>
        public event EventHandler<OnUserTimedoutArgs> OnUserTimedout;

        /// <summary>
        /// Fires when client successfully leaves a channel.
        /// </summary>
        public event EventHandler<OnLeftChannelArgs> OnLeftChannel;

        /// <summary>
        /// Fires when a viewer gets banned by any moderator.
        /// </summary>
        public event EventHandler<OnUserBannedArgs> OnUserBanned;

        /// <summary>
        /// Fires when a list of moderators is received.
        /// </summary>
        public event EventHandler<OnModeratorsReceivedArgs> OnModeratorsReceived;

        /// <summary>
        /// Fires when confirmation of a chat color change request was received.
        /// </summary>
        public event EventHandler<OnChatColorChangedArgs> OnChatColorChanged;

        /// <summary>
        /// Fires when data is either received or sent.
        /// </summary>
        public event EventHandler<OnSendReceiveDataArgs> OnSendReceiveData;

        /// <summary>
        /// Fires when client receives notice that a joined channel is hosting another channel.
        /// </summary>
        public event EventHandler<OnNowHostingArgs> OnNowHosting;

        /// <summary>
        /// Fires when the library detects another channel has started hosting the broadcaster's stream. MUST BE CONNECTED AS BROADCASTER.
        /// </summary>
        public event EventHandler<OnBeingHostedArgs> OnBeingHosted;

        /// <summary>
        /// Fires when a raid notification is detected in chat
        /// </summary>
        public event EventHandler<OnRaidNotificationArgs> OnRaidNotification;

        /// <summary>
        /// Fires when a subscription is gifted and announced in chat
        /// </summary>
        public event EventHandler<OnGiftedSubscriptionArgs> OnGiftedSubscription;

        /// <summary>Fires when TwitchClient attempts to host a channel it is in.</summary>
        public EventHandler OnSelfRaidError;

        /// <summary>Fires when TwitchClient receives generic no permission error from Twitch.</summary>
        public EventHandler OnNoPermissionError;

        /// <summary>Fires when newly raided channel is mature audience only.</summary>
        public EventHandler OnRaidedChannelIsMatureAudience;

        /// <summary>Fires when a ritual for a new chatter is received.</summary>
        public EventHandler<OnRitualNewChatterArgs> OnRitualNewChatter;

        /// <summary>Fires when the client was unable to join a channel.</summary>
        public EventHandler<OnFailureToReceiveJoinConfirmationArgs> OnFailureToReceiveJoinConfirmation;

        /// <summary>Fires when data is received from Twitch that is not able to be parsed.</summary>
        public EventHandler<OnUnaccountedForArgs> OnUnaccountedFor;
        #endregion

        /// <summary>
        /// Initializes the TwitchChatClient class.
        /// </summary>
        /// <param name="logger">Optional ILogger instance to enable logging</param>
        public TwitchClient(ITwitchWebSocket webSocketClient, ILogger<TwitchClient> logger = null)
        {
            _logger = logger;
            _client = webSocketClient;
        }
        public TwitchClient(ILogger<TwitchClient> logger = null)
        {
            _logger = logger;
        }
        /// <summary>
        /// Initializes the TwitchChatClient class.
        /// </summary>
        /// <param name="channel">The channel to connect to.</param>
        /// <param name="credentials">The credentials to use to log in.</param>
        /// <param name="chatCommandIdentifier">The identifier to be used for reading and writing commands from chat.</param>
        /// <param name="whisperCommandIdentifier">The identifier to be used for reading and writing commands from whispers.</param>
        /// <param name="autoReListenOnExceptions">By default, TwitchClient will silence exceptions and auto-relisten for overall stability. For debugging, you may wish to have the exception bubble up, set this to false.</param>
        public void Initialize(ConnectionCredentials credentials, string channel = null, char chatCommandIdentifier = '!', char whisperCommandIdentifier = '!', bool autoReListenOnExceptions = true)
        {
            Log($"TwitchLib-TwitchClient initialized, assembly version: {Assembly.GetExecutingAssembly().GetName().Version}");
            _credentials = credentials;
            TwitchUsername = _credentials.TwitchUsername;
            _autoJoinChannel = channel?.ToLower();
            if (chatCommandIdentifier != '\0')
                _chatCommandIdentifiers.Add(chatCommandIdentifier);
            if (whisperCommandIdentifier != '\0')
                _whisperCommandIdentifiers.Add(whisperCommandIdentifier);

            AutoReListenOnException = autoReListenOnExceptions;

            _client = _client ?? new TwitchWebSocket($"ws://{_credentials.TwitchHost}:{_credentials.TwitchPort}");

            _client.Opened -= _client_OnConnected;
            _client.Opened += _client_OnConnected;
            _client.MessageReceived += _client_OnMessage;
            _client.Closed += _client_OnDisconnected;
            _client.Error += _client_OnError;

            if (credentials.Proxy != null)
                _client.Proxy = new HttpConnectProxy(credentials.Proxy);
        }

        /// <summary>
        /// Sends a RAW IRC message.
        /// </summary>
        /// <param name="message">The RAW message to be sent.</param>
        public void SendRaw(string message)
        {
            if (!IsInitialized) HandleNotInitialized();
            
            Log($"Writing: {message}");
            if (ChatThrottler == null || !ChatThrottler.ApplyThrottlingToRawMessages)
                _client.Send(message);
            OnSendReceiveData?.Invoke(this, new OnSendReceiveDataArgs { Direction = Enums.SendReceiveDirection.Sent, Data = message });
        }

        #region SendMessage
        /// <summary>
        /// Sends a formatted Twitch channel chat message.
        /// </summary>
        /// <param name="message">The message to be sent.</param>
        /// <param name="dryRun">If set to true, the message will not actually be sent for testing purposes.</param>
        /// <param name="channel">Channel to send message to.</param>
        public void SendMessage(JoinedChannel channel, string message, bool dryRun = false)
        {
            if (!IsInitialized) HandleNotInitialized();
            if (channel == null || message == null || dryRun) return;
            var twitchMessage = new OutboundChatMessage
            {
                Channel = channel.Channel,
                Username = _credentials.TwitchUsername,
                Message = message
            };
                
            _lastMessageSent = message;

            if (ChatThrottler != null)
                ChatThrottler.QueueSend(twitchMessage.ToString());
            else
                _client.Send(twitchMessage.ToString());
        }

        /// <summary>
        /// SendMessage wrapper that accepts channel in string form.
        /// </summary>
        public void SendMessage(string channel, string message, bool dryRun = false)
        {

            SendMessage(GetJoinedChannel(channel), message, dryRun);

        }

<<<<<<< HEAD
        /// <summary>
        /// SendMessage wrapper that sends message to first joined channel.
        /// </summary>
        public void SendMessage(string message, bool dryRun = false)
        {

            if (JoinedChannels.Count > 0)
                SendMessage(JoinedChannels[0], message, dryRun);
            else
                throw new BadStateException("Must be connected to at least one channel to use SendMessage.");
        }
=======
>>>>>>> 4dacadd3
        #endregion

        #region Whispers
        /// <summary>
        /// Sends a formatted whisper message to someone.
        /// </summary>
        /// <param name="receiver">The receiver of the whisper.</param>
        /// <param name="message">The message to be sent.</param>
        /// <param name="dryRun">If set to true, the message will not actually be sent for testing purposes.</param>
        public void SendWhisper(string receiver, string message, bool dryRun = false)
        {
            if (!IsInitialized) HandleNotInitialized();
            if (dryRun) return;

            var twitchMessage = new OutboundWhisperMessage
            {
                Username = _credentials.TwitchUsername,
                Receiver = receiver,
                Message = message
            };
                
            if (WhisperThrottler != null)
                WhisperThrottler.QueueSend(twitchMessage.ToString());
            else
                _client.Send(twitchMessage.ToString());

            OnWhisperSent?.Invoke(this, new OnWhisperSentArgs { Receiver = receiver, Message = message });
        }
        #endregion

        #region Connection Calls
        /// <summary>
        /// Start connecting to the Twitch IRC chat.
        /// </summary>
        public void Connect()
        {
            if (!IsInitialized) HandleNotInitialized();
            Log("Connecting to: " + _credentials.TwitchHost + ":" + _credentials.TwitchPort);

            _client.Open();

            Log("Should be connected!");
        }

        /// <summary>
        /// Start disconnecting from the Twitch IRC chat.
        /// </summary>
        public void Disconnect()
        {
            Log("Disconnect Twitch Chat Client...");

            if (!IsInitialized) HandleNotInitialized();
            _client.Close();

            // Clear instance data
            JoinedChannels.Clear();
            PreviousWhisper = null;
        }
        #endregion

        #region Command Identifiers
        /// <summary>
        /// Adds a character to a list of characters that if found at the start of a message, fires command received event.
        /// </summary>
        /// <param name="identifier">Character, that if found at start of message, fires command received event.</param>
        public void AddChatCommandIdentifier(char identifier)
        {
            if (!IsInitialized) HandleNotInitialized();
            _chatCommandIdentifiers.Add(identifier);
        }

        /// <summary>
        /// Removes a character from a list of characters that if found at the start of a message, fires command received event.
        /// </summary>
        /// <param name="identifier">Command identifier to removed from identifier list.</param>
        public void RemoveChatCommandIdentifier(char identifier)
        {
            if (!IsInitialized) HandleNotInitialized();
            _chatCommandIdentifiers.Remove(identifier);
        }

        /// <summary>
        /// Adds a character to a list of characters that if found at the start of a whisper, fires command received event.
        /// </summary>
        /// <param name="identifier">Character, that if found at start of message, fires command received event.</param>
        public void AddWhisperCommandIdentifier(char identifier)
        {
            if (!IsInitialized) HandleNotInitialized();
            _whisperCommandIdentifiers.Add(identifier);
        }

        /// <summary>
        /// Removes a character to a list of characters that if found at the start of a whisper, fires command received event.
        /// </summary>
        /// <param name="identifier">Command identifier to removed from identifier list.</param>
        public void RemoveWhisperCommandIdentifier(char identifier)
        {
            if (!IsInitialized) HandleNotInitialized();
            _whisperCommandIdentifiers.Remove(identifier);
        }
        #endregion

        #region Channel Calls
        /// <summary>
        /// Join the Twitch IRC chat of <paramref name="channel"/>.
        /// </summary>
        /// <param name="channel">The channel to join.</param>
        /// <param name="overrideCheck">Override a join check.</param>
        public void JoinChannel(string channel, bool overrideCheck = false)
        {
            if (!IsInitialized) HandleNotInitialized();
            // Channel MUST be lower case
            channel = channel.ToLower();
            // Check to see if client is already in channel
            if (JoinedChannels.FirstOrDefault(x => x.Channel.ToLower() == channel && !overrideCheck) != null)
                return;
            _joinChannelQueue.Enqueue(new JoinedChannel(channel));
            if (!_currentlyJoiningChannels)
                QueueingJoinCheck();
        }

        public void JoinRoom(string channelId, string roomId, bool overrideCheck = false)
        {
            if (!IsInitialized) HandleNotInitialized();
            // Check to see if client is already in channel
            if (JoinedChannels.FirstOrDefault(x => x.Channel.ToLower() == $"chatrooms:{channelId}:{roomId}" && !overrideCheck) != null)
                return;
            _joinChannelQueue.Enqueue(new JoinedChannel($"chatrooms:{channelId}:{roomId}"));
            if (!_currentlyJoiningChannels)
                QueueingJoinCheck();
        }
        /// <summary>
        /// Returns a JoinedChannel object using a passed string/>.
        /// </summary>
        /// <param name="channel">String channel to search for.</param>
        public JoinedChannel GetJoinedChannel(string channel)
        {
            if (!IsInitialized) HandleNotInitialized();
            if (JoinedChannels.Count == 0)
                throw new BadStateException("Must be connected to at least one channel.");
            return JoinedChannels.FirstOrDefault(x => x.Channel.ToLower() == channel.ToLower());
        }

        /// <summary>
        /// Leaves (PART) the Twitch IRC chat of <paramref name="channel"/>.
        /// </summary>
        /// <param name="channel">The channel to leave.</param>
        /// <returns>True is returned if the passed channel was found, false if channel not found.</returns>
        public void LeaveChannel(string channel)
        {
            if (!IsInitialized) HandleNotInitialized();
            // Channel MUST be lower case
            channel = channel.ToLower();
            Log($"Leaving channel: {channel}");
            var joinedChannel = JoinedChannels.FirstOrDefault(x => x.Channel.ToLower() == channel.ToLower());
            if (joinedChannel != null)
                _client.Send(Rfc2812.Part($"#{channel}"));
        }

        public void LeaveRoom(string channelId, string roomId)
        {
            if (!IsInitialized) HandleNotInitialized();
            Log($"Leaving channel: chatrooms:{channelId}:{roomId}");
            var joinedChannel = JoinedChannels.FirstOrDefault(x => x.Channel.ToLower() == $"chatrooms:{channelId}:{roomId}");
            if (joinedChannel != null)
                _client.Send(Rfc2812.Part($"#chatrooms:{channelId}:{roomId}"));
        }

        /// <summary>
        /// Leaves (PART) the Twitch IRC chat of <paramref name="channel"/>.
        /// </summary>
        /// <param name="channel">The JoinedChannel object to leave.</param>
        /// <returns>True is returned if the passed channel was found, false if channel not found.</returns>
        public void LeaveChannel(JoinedChannel channel)
        {
            if (!IsInitialized) HandleNotInitialized();
            LeaveChannel(channel.Channel);
        }

        /// <summary>
        /// Sends a request to get channel moderators. You MUST listen to OnModeratorsReceived event./>.
        /// </summary>
        /// <param name="channel">JoinedChannel object to designate which channel to send request to.</param>
        public void GetChannelModerators(JoinedChannel channel)
        {
            if (!IsInitialized) HandleNotInitialized();
            if (OnModeratorsReceived == null)
                throw new EventNotHandled("OnModeratorsReceived");
            SendMessage(channel, "/mods");
        }

        /// <summary>
        /// Sends a request to get channel moderators. You MUST listen to OnModeratorsReceived event./>.
        /// </summary>
        /// <param name="channel">String representing channel to designate which channel to send request to.</param>
        public void GetChannelModerators(string channel)
        {
            if (!IsInitialized) HandleNotInitialized();
            var joinedChannel = GetJoinedChannel(channel);
            if (joinedChannel != null)
                GetChannelModerators(joinedChannel);
        }

        /// <summary>
        /// Sends a request to get channel moderators. Request sent to first joined channel. You MUST listen to OnModeratorsReceived event./>.
        /// </summary>
        public void GetChannelModerators()
        {
            if (!IsInitialized) HandleNotInitialized();
            if (JoinedChannels.Count > 0)
                GetChannelModerators(JoinedChannels[0]);
        }
        #endregion

        /// <summary>
        /// This method allows firing the message parser with a custom irc string allowing for easy testing
        /// </summary>
        /// <param name="rawIrc">This should be a raw IRC message resembling one received from Twitch IRC.</param>
        public void OnReadLineTest(string rawIrc)
        {
            if (!IsInitialized) HandleNotInitialized();
            ParseIrcMessage(rawIrc);
        }

        #region Client Events
        private void _client_OnError(object sender, ErrorEventArgs e)
        {
            OnConnectionError?.Invoke(this, new OnConnectionErrorArgs { BotUsername = TwitchUsername, Error = new ErrorEvent { Exception = e.Exception, Message = e.Exception.Message } });
            Reconnect();
        }

        private void _client_OnDisconnected(object sender, EventArgs e)
        {
            OnDisconnected?.Invoke(this, new OnDisconnectedArgs { BotUsername = TwitchUsername });
            JoinedChannels.Clear();
        }

        private void _client_OnMessage(object sender, MessageReceivedEventArgs e)
        {
            var stringSeparators = new[] { "\r\n" };
            var lines = e.Message.Split(stringSeparators, StringSplitOptions.None);
            foreach (var line in lines)
            {
                if (line.Length <= 1)
                    continue;

                Log($"Received: {line}");
                OnSendReceiveData?.Invoke(this, new OnSendReceiveDataArgs { Direction = Enums.SendReceiveDirection.Received, Data = line });
                ParseIrcMessage(line);
            }

        }

        public void Reconnect()
        {
            if (!IsInitialized) HandleNotInitialized();
            Log("Reconnecting to: " + _credentials.TwitchHost + ":" + _credentials.TwitchPort);

            _client.Dispose();

            JoinedChannels.Clear();

            _client = _client ?? new TwitchWebSocket($"ws://{_credentials.TwitchHost}:{_credentials.TwitchPort}");
            _client.Opened += _client_OnConnected;
            _client.MessageReceived += _client_OnMessage;
            _client.Closed += _client_OnDisconnected;
            _client.Error += _client_OnError;
            _client.Open();
        }

        private void _client_OnConnected(object sender, object e)
        {
            // Make sure proper formatting is applied to oauth
            if (!_credentials.TwitchOAuth.Contains(":"))
            {
                _credentials.TwitchOAuth = _credentials.TwitchOAuth.Replace("oauth", "");
                _credentials.TwitchOAuth = $"oauth:{_credentials.TwitchOAuth}";
            }
            _client.Send(Rfc2812.Pass(_credentials.TwitchOAuth));
            _client.Send(Rfc2812.Nick(_credentials.TwitchUsername));
            _client.Send(Rfc2812.User(_credentials.TwitchUsername, 0, _credentials.TwitchUsername));

            _client.Send("CAP REQ twitch.tv/membership");
            _client.Send("CAP REQ twitch.tv/commands");
            _client.Send("CAP REQ twitch.tv/tags");

            if (_autoJoinChannel != null)
            {
                JoinChannel(_autoJoinChannel);
            }
        }

        #endregion

        private void StartJoinedChannelTimer(string channel)
        {
            if (_joinTimer == null)
            {
                _joinTimer = new System.Timers.Timer(1000);
                _joinTimer.Elapsed += JoinChannelTimeout;
                _awaitingJoins = new List<KeyValuePair<string, DateTime>>();
            }
            _awaitingJoins.Add(new KeyValuePair<string, DateTime>(channel, DateTime.Now));
            if (!_joinTimer.Enabled)
                _joinTimer.Start();
        }

        private void JoinChannelTimeout(object sender, System.Timers.ElapsedEventArgs e)
        {
            if (_awaitingJoins.Any())
            {
                var expiredChannels = _awaitingJoins.Where(x => (DateTime.Now - x.Value).TotalSeconds > 5).ToList();
                if (expiredChannels != null && expiredChannels.Any())
                {
                    _awaitingJoins.RemoveAll(x => (DateTime.Now - x.Value).TotalSeconds > 5);
                    foreach (var expiredChannel in expiredChannels)
                    {
                        JoinedChannels.Remove(JoinedChannels.FirstOrDefault(x => string.Equals(x.Channel, expiredChannel.Key, StringComparison.InvariantCultureIgnoreCase)));
                        OnFailureToReceiveJoinConfirmation?.Invoke(this, new OnFailureToReceiveJoinConfirmationArgs { Exception = new FailureToReceiveJoinConfirmationException(expiredChannel.Key) });
                    }
                }
            }
            if (_awaitingJoins.Any())
                _joinTimer.Stop();
        }

        private void ParseIrcMessage(string ircMessage)
        {
            #region Chat Parsing
            DetectionReturn response;

            // On Connected
            if (Internal.Parsing.Chat.DetectConnected(ircMessage))
            {
                var oAuthUsername = ircMessage.Split(' ')[2];
                if (!string.Equals(oAuthUsername, TwitchUsername, StringComparison.InvariantCultureIgnoreCase))
                {
                    Disconnect();
                    OnIncorrectLogin?.Invoke(this, new OnIncorrectLoginArgs { Exception = new ErrorLoggingInException($"TwitchOAuth username \"{oAuthUsername}\" doesn't match TwitchUsername \"{TwitchUsername}\".", TwitchUsername) });
                    return;
                }
                OnConnected?.Invoke(this, new OnConnectedArgs { AutoJoinChannel = _autoJoinChannel ?? "", BotUsername = TwitchUsername });
                return;
            }

            // On New Subscriber
            response = Internal.Parsing.Chat.DetectNewSubscriber(ircMessage, JoinedChannels);
            if (response.Successful)
            {
                OnNewSubscriber?.Invoke(this, new OnNewSubscriberArgs { Subscriber = new Subscriber(ircMessage), Channel = response.Channel });
                return;
            }

            // On Message Received
            response = Internal.Parsing.Chat.DetectMessageReceived(ircMessage, JoinedChannels);
            var foundMessage = false;
            if (response.Successful)
            {
                foundMessage = true;
                var chatMessage = new ChatMessage(TwitchUsername, ircMessage, ref _channelEmotes, WillReplaceEmotes);
                var responseLocal = response;
                foreach (var joinedChannel in JoinedChannels.Where(x => string.Equals(x.Channel, responseLocal.Channel, StringComparison.InvariantCultureIgnoreCase)))
                    joinedChannel.HandleMessage(chatMessage);
                OnMessageReceived?.Invoke(this, new OnMessageReceivedArgs { ChatMessage = chatMessage });
                // purposely drop through without return
            }

            // On Command Received (PURPOSELY DROP THROUGH WITHOUT RETURN)
            response = Internal.Parsing.Chat.DetectCommandReceived(TwitchUsername, ircMessage, JoinedChannels, ChannelEmotes, WillReplaceEmotes, _chatCommandIdentifiers);
            if (response.Successful)
            {
                var chatMessage = new ChatMessage(TwitchUsername, ircMessage, ref _channelEmotes, WillReplaceEmotes);
                OnChatCommandReceived?.Invoke(this, new OnChatCommandReceivedArgs { Command = new ChatCommand(ircMessage, chatMessage) });
                return;
            }
            // We don't want to continue checking if we already found a chat message
            if (foundMessage)
                return;

            // On Viewer Joined
            response = Internal.Parsing.Chat.DetectUserJoined(ircMessage, JoinedChannels);
            if (response.Successful)
            {
                if (string.Equals(TwitchUsername, ircMessage.Split('!')[1].Split('@')[0], StringComparison.InvariantCultureIgnoreCase))
                {
                    var chan = _awaitingJoins.FirstOrDefault(x => x.Key == response.Channel);
                    _awaitingJoins.Remove(chan);

                    OnJoinedChannel?.Invoke(this, new OnJoinedChannelArgs { Channel = response.Channel, BotUsername = ircMessage.Split('!')[1].Split('@')[0] });
                    if (OnBeingHosted == null) return;
                    if (response.Channel.ToLower() != TwitchUsername && !OverrideBeingHostedCheck)
                        throw new BadListenException("BeingHosted", "You cannot listen to OnBeingHosted unless you are connected to the broadcaster's channel as the broadcaster. You may override this by setting the TwitchClient property OverrideBeingHostedCheck to true.");
                }
                else
                {
                    OnUserJoined?.Invoke(this, new OnUserJoinedArgs { Username = ircMessage.Split('!')[1].Split('@')[0], Channel = response.Channel });
                }
                return;
            }

            // On Viewer Left
            response = Internal.Parsing.Chat.DetectedUserLeft(ircMessage, JoinedChannels);
            if (response.Successful)
            {
                var username = ircMessage.Split(':')[1].Split('!')[0];
                if (username.ToLower() == TwitchUsername)
                {
                    JoinedChannels.Remove(JoinedChannels.FirstOrDefault(x => x.Channel.ToLower() == response.Channel));
                    _hasSeenJoinedChannels.Remove(response.Channel.ToLower());
                    OnLeftChannel?.Invoke(this, new OnLeftChannelArgs { BotUsername = username, Channel = response.Channel });
                }
                else
                {
                    OnUserLeft?.Invoke(this, new OnUserLeftArgs { Username = username, Channel = response.Channel });
                }
                return;
            }

            // On Moderator Joined
            response = Internal.Parsing.Chat.DetectedModeratorJoined(ircMessage, JoinedChannels);
            if (response.Successful)
            {
                OnModeratorJoined?.Invoke(this, new OnModeratorJoinedArgs { Username = ircMessage.Split(' ')[4], Channel = response.Channel });
                return;
            }

            // On Moderator Left
            response = Internal.Parsing.Chat.DetectedModeatorLeft(ircMessage, JoinedChannels);
            if (response.Successful)
            {
                OnModeratorLeft?.Invoke(this, new OnModeratorLeftArgs { Username = ircMessage.Split(' ')[4], Channel = response.Channel });
                return;
            }

            // On Incorrect login
            response = Internal.Parsing.Chat.DetectedIncorrectLogin(ircMessage);
            if (response.Successful)
            {
                Disconnect();
                OnIncorrectLogin?.Invoke(this, new OnIncorrectLoginArgs { Exception = new ErrorLoggingInException(ircMessage, _credentials.TwitchUsername) });
                return;
            }

            // On Malformed OAuth
            response = Internal.Parsing.Chat.DetectedMalformedOAuth(ircMessage, JoinedChannels);
            if (response.Successful)
            {
                Disconnect();
                OnIncorrectLogin?.Invoke(this, new OnIncorrectLoginArgs { Exception = new ErrorLoggingInException("Invalid OAuth key. Remember to add 'oauth:' as a prefix. Example: oauth:19nds9sbnga9asd", _credentials.TwitchUsername) });
                return;
            }

            // On Host Left
            response = Internal.Parsing.Chat.DetectedHostLeft(ircMessage, JoinedChannels);
            if (response.Successful)
            {
                OnHostLeft?.Invoke(this, null);
                return;
            }

            // On Channel State Changed
            response = Internal.Parsing.Chat.DetectedChannelStateChanged(ircMessage, JoinedChannels);
            if (response.Successful)
            {
                OnChannelStateChanged?.Invoke(this, new OnChannelStateChangedArgs { ChannelState = new ChannelState(ircMessage), Channel = response.Channel });
                return;
            }

            // On User State Changed
            response = Internal.Parsing.Chat.DetectedUserStateChanged(ircMessage, JoinedChannels);
            if (response.Successful)
            {
                var userState = new UserState(ircMessage);
                if (!_hasSeenJoinedChannels.Contains(userState.Channel.ToLower()))
                {
                    // UserState fired from joining channel
                    _hasSeenJoinedChannels.Add(userState.Channel.ToLower());
                    OnUserStateChanged?.Invoke(this, new OnUserStateChangedArgs { UserState = userState });
                }
                else
                {
                    // UserState fired from sending a message
                    OnMessageSent?.Invoke(this, new OnMessageSentArgs { SentMessage = new SentMessage(userState, _lastMessageSent) });
                }
                return;
            }

            // On ReSubscriber
            response = Internal.Parsing.Chat.DetectedReSubscriber(ircMessage, JoinedChannels);
            if (response.Successful)
            {
                var resub = new ReSubscriber(ircMessage);
                OnReSubscriber?.Invoke(this, new OnReSubscriberArgs { ReSubscriber = resub });
                return;
            }

            // On PING received
            response = Internal.Parsing.Chat.DetectedPing(ircMessage);
            if (response.Successful && !DisableAutoPong)
            {
                SendRaw("PONG");
                return;
            }

            // On PONG received (don't do anything)
            response = Internal.Parsing.Chat.DetectedPong(ircMessage);
            if (response.Successful)
                return;

            // On Hosting Stopped
            if (Internal.Parsing.Chat.DetectedHostingStopped(ircMessage))
            {
                int.TryParse(ircMessage.Split(' ')[4], out var viewers);
                OnHostingStopped?.Invoke(this, new OnHostingStoppedArgs { Viewers = viewers, HostingChannel = ircMessage.Split(' ')[2].Remove(0, 1) });
                return;
            }

            // On Hosting Started
            if (Internal.Parsing.Chat.DetectedHostingStarted(ircMessage))
            {
                int.TryParse(ircMessage.Split(' ')[4], out var viewers);
                OnHostingStarted?.Invoke(this, new OnHostingStartedArgs { Viewers = viewers, HostingChannel = ircMessage.Split(' ')[2].Remove(0, 1), TargetChannel = ircMessage.Split(' ')[3].Remove(0, 1) });
                return;
            }

            // On Existing Users Detected
            response = Internal.Parsing.Chat.DetectedExistingUsers(ircMessage, _credentials.TwitchUsername, JoinedChannels);
            if (response.Successful)
            {
                OnExistingUsersDetected?.Invoke(this, new OnExistingUsersDetectedArgs
                {
                    Channel = response.Channel,
                    Users = ircMessage.Replace($":{_credentials.TwitchUsername}.tmi.twitch.tv 353 {_credentials.TwitchUsername} = #{response.Channel} :", "").Split(' ').ToList()
                });
                return;
            }

            // On Now Hosting
            response = Internal.Parsing.Chat.DetectedNowHosting(ircMessage, JoinedChannels);
            if (response.Successful)
            {
                OnNowHosting?.Invoke(this, new OnNowHostingArgs
                {
                    Channel = response.Channel,
                    HostedChannel = ircMessage.Split(' ')[6].Replace(".", "")
                });
                return;
            }

            // On channel join completed with all existing names
            response = Internal.Parsing.Chat.DetectedJoinChannelCompleted(ircMessage);
            if (response.Successful)
            {
                _currentlyJoiningChannels = false;
                QueueingJoinCheck();
                return;
            }

            // On another channel hosts this broadcaster's channel [UNTESTED]
            // BurkeBlack is now hosting you for up to 206 viewers.
            // :jtv!jtv@jtv.tmi.twitch.tv PRIVMSG annemunition :WhateverChannelNameHere is auto hosting you for up to 100 viewers.
            response = Internal.Parsing.Chat.DetectedBeingHosted(ircMessage);
            if (response.Successful)
            {
                var payload = ircMessage.Split(':')[2];
                var hostedBy = payload.Split(' ')[0];
                var isAuto = payload.Contains("auto hosting");
                var viewers = 0;
                if (payload.Contains("up to"))
                    viewers = int.Parse(payload.Split(' ')[payload.Split(' ').Length - 2]);
                OnBeingHosted?.Invoke(this, new OnBeingHostedArgs
                {
                    Channel = response.Channel,
                    BotUsername = TwitchUsername,
                    HostedByChannel = hostedBy,
                    Viewers = viewers,
                    IsAutoHosted = isAuto
                });
                return;
            }

            // On raid notice detected in chat
            response = Internal.Parsing.Chat.DetectedRaidNotification(ircMessage, JoinedChannels);
            if (response.Successful)
            {
                var raidNotification = new RaidNotification(ircMessage);
                OnRaidNotification?.Invoke(this, new OnRaidNotificationArgs { RaidNotificaiton = raidNotification, Channel = response.Channel });
                return;
            }

            // On gifted subscription detected in chat
            response = Internal.Parsing.Chat.DetectedGiftedSubscription(ircMessage, JoinedChannels);
            if (response.Successful)
            {
                var giftedSubscription = new GiftedSubscription(ircMessage);
                OnGiftedSubscription?.Invoke(this, new OnGiftedSubscriptionArgs { GiftedSubscription = giftedSubscription });
                return;
            }

            // On TwitchClient tried to raid channel it is currently in
            response = Internal.Parsing.Chat.DetectedSelfRaidError(ircMessage, JoinedChannels);
            if (response.Successful)
            {
                OnSelfRaidError?.Invoke(this, null);
                return;
            }

            // On generic no permission error is detected in chat
            response = Internal.Parsing.Chat.DetectedNoPermissionError(ircMessage, JoinedChannels);
            if (response.Successful)
            {
                OnNoPermissionError?.Invoke(this, null);
                return;
            }

            // On raided channel is detected as being mature audience only
            response = Internal.Parsing.Chat.DetectedRaidedChannelIsMatureAudience(ircMessage, JoinedChannels);
            if (response.Successful)
            {
                OnRaidedChannelIsMatureAudience?.Invoke(this, null);
                return;
            }

            // On ritual new chatter is detected in chat
            response = Internal.Parsing.Chat.DetectedRitualNewChatter(ircMessage, JoinedChannels);
            if (response.Successful)
            {
                OnRitualNewChatter?.Invoke(this, new OnRitualNewChatterArgs { RitualNewChatter = new RitualNewChatter(ircMessage) });
                return;
            }
            #endregion

            #region Clear Chat, Timeouts, and Bans
            // On clear chat detected
            response = Internal.Parsing.Chat.DetectedClearedChat(ircMessage, JoinedChannels);
            if (response.Successful)
            {
                OnChatCleared?.Invoke(this, new OnChatClearedArgs { Channel = response.Channel });
                return;
            }

            // On timeout detected
            response = Internal.Parsing.Chat.DetectedUserTimedout(ircMessage, JoinedChannels);
            if (response.Successful)
            {
                OnUserTimedout?.Invoke(this, new OnUserTimedoutArgs
                {
                    Channel = response.Channel,
                    TimeoutDuration = int.Parse(ircMessage.Split(';')[0].Split('=')[1]),
                    TimeoutReason = ircMessage.Split(' ')[0].Split('=')[2].Replace("\\s", " "),
                    Username = ircMessage.Split(':')[2]
                });
                return;
            }

            // On ban detected
            response = Internal.Parsing.Chat.DetectedUserBanned(ircMessage, JoinedChannels);
            if (response.Successful)
            {
                OnUserBanned?.Invoke(this, new OnUserBannedArgs
                {
                    Channel = response.Channel,
                    BanReason = ircMessage.Split(' ')[0].Split('=')[1].Replace("\\s", " "),
                    Username = ircMessage.Split(':')[2]
                });
                return;
            }

            // On moderators received detected
            response = Internal.Parsing.Chat.DetectedModeratorsReceived(ircMessage, JoinedChannels);
            if (response.Successful)
            {
                if (ircMessage.Contains("There are no moderators of this room."))
                {
                    OnModeratorsReceived?.Invoke(this, new OnModeratorsReceivedArgs
                    {
                        Channel = ircMessage.Split('#')[1].Split(' ')[0],
                        Moderators = new List<string>()
                    });
                }
                else
                {
                    OnModeratorsReceived?.Invoke(this, new OnModeratorsReceivedArgs
                    {
                        Channel = ircMessage.Split('#')[1].Split(' ')[0],
                        Moderators = ircMessage.Replace(" ", "").Split(':')[3].Split(',').ToList()
                    });
                }
                return;
            }
            #endregion

            #region Others
            // On chat color changed detected
            response = Internal.Parsing.Chat.DetectedChatColorChanged(ircMessage, JoinedChannels);
            if (response.Successful)
            {
                OnChatColorChanged?.Invoke(this, new OnChatColorChangedArgs
                {
                    Channel = ircMessage.Split('#')[1].Split(' ')[0]
                });
                return;
            }
            #endregion

            #region Whisper Parsing
            if (ircMessage.Split(' ').Length > 2 && (ircMessage.Split(' ')[1] == "WHISPER" || ircMessage.Split(' ')[2] == "WHISPER"))
            {

                // On Whisper Message Received
                WhisperMessage receivedMessage = null;
                if (Internal.Parsing.Whisper.DetectedWhisperReceived(ircMessage, _credentials.TwitchUsername))
                {
                    receivedMessage = new WhisperMessage(ircMessage, _credentials.TwitchUsername);
                    PreviousWhisper = receivedMessage;
                    OnWhisperReceived?.Invoke(this, new OnWhisperReceivedArgs { WhisperMessage = receivedMessage });
                    // Fall through to detect command as well
                }

                // On Whisper Command Received
                if (Internal.Parsing.Whisper.DetectedWhisperCommandReceived(ircMessage, _credentials.TwitchUsername, _whisperCommandIdentifiers))
                {
                    var whisperMessage = new WhisperMessage(ircMessage, _credentials.TwitchUsername);
                    var command = whisperMessage.Message.Split(' ')?[0].Substring(1, whisperMessage.Message.Split(' ')[0].Length - 1) ?? whisperMessage.Message.Substring(1, whisperMessage.Message.Length - 1);
                    var argumentsAsList = whisperMessage.Message.Split(' ')?.Where(arg => arg != whisperMessage.Message[0] + command).ToList() ?? new List<string>();
                    var argumentsAsString = whisperMessage.Message.Replace(whisperMessage.Message.Split(' ')?[0] + " ", "");
                    OnWhisperCommandReceived?.Invoke(this, new OnWhisperCommandReceivedArgs { Command = command, WhisperMessage = whisperMessage, ArgumentsAsList = argumentsAsList, ArgumentsAsString = argumentsAsString });
                    return;
                }

                // Return if whisper message was parsed successfully
                if (receivedMessage != null)
                    return;

            }
            #endregion  

            // Any other messages here
            OnUnaccountedFor?.Invoke(this, new OnUnaccountedForArgs { BotUsername = TwitchUsername, Channel = null, Location = "ParseIrcMessage", RawIRC = ircMessage });
            Log($"Unaccounted for: {ircMessage}");

        }


        private void QueueingJoinCheck()
        {
            if (_joinChannelQueue.Count > 0)
            {
                _currentlyJoiningChannels = true;
                var channelToJoin = _joinChannelQueue.Dequeue();
                Log($"Joining channel: {channelToJoin.Channel}");
                _client.Send(Rfc2812.Join($"#{channelToJoin.Channel}"));
                JoinedChannels.Add(new JoinedChannel(channelToJoin.Channel));
                StartJoinedChannelTimer(channelToJoin.Channel);
            }
            else
            {
                Log("Finished channel joining queue.");
            }
        }

        private void Log(string message, bool includeDate = false, bool includeTime = false)
        {
            string dateTimeStr;
            if (includeDate && includeTime)
                dateTimeStr = $"{DateTime.UtcNow}";
            else if (includeDate)
                dateTimeStr = $"{DateTime.UtcNow.ToShortDateString()}";
            else
                dateTimeStr = $"{DateTime.UtcNow.ToShortTimeString()}";

            if (includeDate || includeTime)
                _logger?.LogInformation($"[TwitchLib, {Assembly.GetExecutingAssembly().GetName().Version} - {dateTimeStr}] {message}");
            else
                _logger?.LogInformation($"[TwitchLib, {Assembly.GetExecutingAssembly().GetName().Version}] {message}");

            OnLog?.Invoke(this, new OnLogArgs { BotUsername = ConnectionCredentials?.TwitchUsername, Data = message, DateTime = DateTime.UtcNow });
        }

        public void SendQueuedItem(string message)
        {
            if (!IsInitialized) HandleNotInitialized();
            _client.Send(message);
        }

        public void HandleNotInitialized()
        {
            throw new ClientNotInitializedException("The twitch client has not been initialized and cannot be used. Please call Initialize();");
        }
    }
}<|MERGE_RESOLUTION|>--- conflicted
+++ resolved
@@ -375,20 +375,6 @@
 
         }
 
-<<<<<<< HEAD
-        /// <summary>
-        /// SendMessage wrapper that sends message to first joined channel.
-        /// </summary>
-        public void SendMessage(string message, bool dryRun = false)
-        {
-
-            if (JoinedChannels.Count > 0)
-                SendMessage(JoinedChannels[0], message, dryRun);
-            else
-                throw new BadStateException("Must be connected to at least one channel to use SendMessage.");
-        }
-=======
->>>>>>> 4dacadd3
         #endregion
 
         #region Whispers
